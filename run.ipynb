--- conflicted
+++ resolved
@@ -33,27 +33,9 @@
   },
   {
    "cell_type": "code",
-<<<<<<< HEAD
    "execution_count": null,
    "metadata": {},
    "outputs": [],
-=======
-   "execution_count": 1,
-   "metadata": {},
-   "outputs": [
-    {
-     "ename": "NameError",
-     "evalue": "name 'main' is not defined",
-     "output_type": "error",
-     "traceback": [
-      "\u001b[0;31m---------------------------------------------------------------------------\u001b[0m",
-      "\u001b[0;31mNameError\u001b[0m                                 Traceback (most recent call last)",
-      "Cell \u001b[0;32mIn[1], line 1\u001b[0m\n\u001b[0;32m----> 1\u001b[0m main()\n",
-      "\u001b[0;31mNameError\u001b[0m: name 'main' is not defined"
-     ]
-    }
-   ],
->>>>>>> 2d87dbaa
    "source": [
     "main()"
    ]
